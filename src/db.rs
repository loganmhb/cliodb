--- conflicted
+++ resolved
@@ -514,7 +514,7 @@
             .and_then(|tx| conn.transact(tx))
             .unwrap();
 
-        let items = (0..n).into_iter().map(|i| {
+        for i in (0..n).into_iter() {
             let a = if i % 23 <= 10 {
                 "name".to_string()
             } else {
@@ -523,20 +523,10 @@
 
             let v = if i % 1123 == 0 { "Bob" } else { "Rob" };
 
-<<<<<<< HEAD
-            TxItem::Addition(Fact::new(Entity(i), a, v))
-        }).collect();
-
-        let _ = conn.transact(Tx{items}).unwrap();
-
-        let db = conn.db().unwrap();
-        db
-=======
             conn.transact(Tx { items: vec![TxItem::Addition(Fact::new(Entity(i), a, v))] }).unwrap();
         }
 
         conn.db().unwrap()
->>>>>>> 93398aa1
     }
 
 
